--- conflicted
+++ resolved
@@ -80,18 +80,11 @@
     "react": "~18.2.0",
     "react-18-input-autosize": "^3.0.0",
     "react-dom": "~18.2.0",
-<<<<<<< HEAD
     "react-easy-crop": "^5.1.0",
     "react-error-boundary": "^4.1.2",
     "react-headless-pagination": "^1.1.6",
     "react-hook-form": "^7.53.1",
     "react-i18next": "^15.1.0",
-=======
-    "react-easy-crop": "^5.0.8",
-    "react-error-boundary": "^4.0.2",
-    "react-hook-form": "^7.51.4",
-    "react-i18next": "^12.2.0",
->>>>>>> e240424b
     "react-infinite-scroll-component": "^6.1.0",
     "react-markdown": "^9.0.1",
     "react-multi-email": "^1.0.25",
