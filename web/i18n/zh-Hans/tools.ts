const translation = {
  title: '工具',
  createCustomTool: '创建自定义工具',
  customToolTip: '了解更多关于 Dify 自定义工具的信息',
  type: {
    all: '全部',
    builtIn: '工具',
    custom: '自定义',
    workflow: '工作流',
  },
  contribute: {
    line1: '我有兴趣为 ',
    line2: 'Dify 贡献工具。',
    viewGuide: '查看指南',
  },
  author: '作者',
  auth: {
    unauthorized: '去授权',
    authorized: '已授权',
    setup: '要使用请先授权',
    setupModalTitle: '设置授权',
    setupModalTitleDescription: '配置凭据后，工作区中的所有成员都可以在编排应用程序时使用此工具。',
  },
  includeToolNum: '包含 {{num}} 个 {{action}}',
  addTool: '添加工具',
  addToolModal: {
    type: '类型',
    category: '类别',
    add: '添加',
    added: '已添加',
    manageInTools: '去工具列表管理',
    emptyTitle: '没有可用的工作流工具',
    emptyTip: '去 “工作流 -> 发布为工具” 添加',
    emptyTitleCustom: '没有可用的自定义工具',
    emptyTipCustom: '创建自定义工具',
  },
  createTool: {
    title: '创建自定义工具',
    editAction: '编辑',
    editTitle: '编辑自定义工具',
    name: '名称',
    toolNamePlaceHolder: '输入工具名称',
    nameForToolCall: '工具调用名称',
    nameForToolCallPlaceHolder: '用于机器识别，如 getCurrentWeather, list_pets',
    nameForToolCallTip: '仅支持数字、字母、下划线。',
    description: '工具描述',
    descriptionPlaceholder: '工具用途的简要描述，例如获取特定位置的温度。',
    schema: 'Schema',
    schemaPlaceHolder: '在此处输入您的 OpenAPI schema',
    viewSchemaSpec: '查看 OpenAPI-Swagger 规范',
    importFromUrl: '从 URL 中导入',
    importFromUrlPlaceHolder: 'https://...',
    urlError: '请输入有效的 URL',
    examples: '例子',
    exampleOptions: {
      json: '天气(JSON)',
      yaml: '宠物商店(YAML)',
      blankTemplate: '空白模版',
    },
    availableTools: {
      title: '可用工具',
      name: '名称',
      description: '描述',
      method: '方法',
      path: '路径',
      action: '操作',
      test: '测试',
    },
    authMethod: {
      title: '鉴权方法',
      type: '鉴权类型',
      keyTooltip: 'HTTP 头部名称，如果你不知道是什么，可以将其保留为 Authorization 或设置为自定义值',
      types: {
        none: '无',
        api_key: 'API Key',
        apiKeyPlaceholder: 'HTTP 头部名称，用于传递 API Key',
        apiValuePlaceholder: '输入 API Key',
      },
      key: '键',
      value: '值',
    },
    authHeaderPrefix: {
      title: '鉴权头部前缀',
      types: {
        basic: 'Basic',
        bearer: 'Bearer',
        custom: 'Custom',
      },
    },
    privacyPolicy: '隐私协议',
    privacyPolicyPlaceholder: '请输入隐私协议',
    toolInput: {
      title: '工具入参',
      name: '名称',
      required: '必须',
      method: '方式',
      methodSetting: '用户输入',
      methodSettingTip: '用户在工具配置中填写',
      methodParameter: 'LLM 填入',
      methodParameterTip: 'LLM 在推理过程中填写',
      label: '标签',
      labelPlaceholder: '选择标签(可选)',
      description: '描述',
      descriptionPlaceholder: '参数意义的描述',
    },
    customDisclaimer: '自定义免责声明',
    customDisclaimerPlaceholder: '请输入自定义免责声明',
    confirmTitle: '确认保存？',
    confirmTip: '发布新的工具版本可能会影响该工具已关联的应用',
    deleteToolConfirmTitle: '删除这个工具？',
    deleteToolConfirmContent: '删除工具是不可逆的。用户将无法再访问您的工具。',
  },
  test: {
    title: '测试',
    parametersValue: '参数和值',
    parameters: '参数',
    value: '值',
    testResult: '测试结果',
    testResultPlaceholder: '测试结果将显示在这里',
  },
  thought: {
    using: '正在使用',
    used: '已使用',
    requestTitle: '请求',
    responseTitle: '响应',
  },
  setBuiltInTools: {
    info: '信息',
    setting: '设置',
    toolDescription: '工具描述',
    parameters: '参数',
    string: '字符串',
    number: '数字',
    file: '文件',
    required: '必填',
    infoAndSetting: '信息和设置',
  },
  noCustomTool: {
    title: '没有自定义工具!',
    content: '在此统一添加和管理你的自定义工具，方便构建应用时使用。',
    createTool: '创建工具',
  },
  noSearchRes: {
    title: '抱歉，没有结果！',
    content: '我们找不到任何与您的搜索相匹配的工具。',
    reset: '重置搜索',
  },
  builtInPromptTitle: '提示词',
  toolRemoved: '工具已被移除',
  notAuthorized: '工具未授权',
  howToGet: '如何获取',
  openInStudio: '在工作室中打开',
  toolNameUsageTip: '工具调用名称，用于 Agent 推理和提示词',
  copyToolName: '复制名称',
<<<<<<< HEAD
  toolSelector: {
    label: '工具',
    placeholder: '选择一个工具...',
  },
=======
>>>>>>> df5fb6dc
  noTools: '没有工具',
}

export default translation<|MERGE_RESOLUTION|>--- conflicted
+++ resolved
@@ -152,13 +152,6 @@
   openInStudio: '在工作室中打开',
   toolNameUsageTip: '工具调用名称，用于 Agent 推理和提示词',
   copyToolName: '复制名称',
-<<<<<<< HEAD
-  toolSelector: {
-    label: '工具',
-    placeholder: '选择一个工具...',
-  },
-=======
->>>>>>> df5fb6dc
   noTools: '没有工具',
 }
 
