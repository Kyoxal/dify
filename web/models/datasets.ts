--- conflicted
+++ resolved
@@ -10,7 +10,7 @@
 
 export type DatasetPermission = 'only_me' | 'all_team_members' | 'partial_members'
 
-export interface DataSet {
+export type DataSet = {
   id: string
   name: string
   icon: string
@@ -46,7 +46,7 @@
   }
 }
 
-export interface ExternalAPIItem {
+export type ExternalAPIItem = {
   id: string
   tenant_id: string
   name: string
@@ -60,7 +60,7 @@
   created_at: string
 }
 
-export interface ExternalKnowledgeItem {
+export type ExternalKnowledgeItem = {
   id: string
   name: string
   description: string | null
@@ -78,11 +78,11 @@
   tags: Tag[]
 }
 
-export interface ExternalAPIDeleteResponse {
+export type ExternalAPIDeleteResponse = {
   result: 'success' | 'error'
 }
 
-export interface ExternalAPIUsage {
+export type ExternalAPIUsage = {
   is_using: boolean
   count: number
 }
@@ -95,7 +95,7 @@
   created_at?: number
 }
 
-export interface CrawlOptions {
+export type CrawlOptions = {
   crawl_sub_pages: boolean
   only_main_content: boolean
   includes: string
@@ -105,20 +105,20 @@
   use_sitemap: boolean
 }
 
-export interface CrawlResultItem {
+export type CrawlResultItem = {
   title: string
   markdown: string
   description: string
   source_url: string
 }
 
-export interface FileItem {
+export type FileItem = {
   fileID: string
   file: CustomFile
   progress: number
 }
 
-export interface DataSetListResponse {
+export type DataSetListResponse = {
   data: DataSet[]
   has_more: boolean
   limit: number
@@ -126,7 +126,7 @@
   total: number
 }
 
-export interface ExternalAPIListResponse {
+export type ExternalAPIListResponse = {
   data: ExternalAPIItem[]
   has_more: boolean
   limit: number
@@ -134,12 +134,12 @@
   total: number
 }
 
-export interface QA {
+export type QA = {
   question: string
   answer: string
 }
 
-export interface IndexingEstimateResponse {
+export type IndexingEstimateResponse = {
   tokens: number
   total_price: number
   currency: string
@@ -152,7 +152,7 @@
   total_nodes: number
 } & IndexingEstimateResponse
 
-export interface IndexingStatusResponse {
+export type IndexingStatusResponse = {
   id: string
   indexing_status: DocumentIndexingStatus
   processing_started_at: number
@@ -166,37 +166,33 @@
   completed_segments: number
   total_segments: number
 }
-export interface IndexingStatusBatchResponse {
+export type IndexingStatusBatchResponse = {
   data: IndexingStatusResponse[]
 }
 
 export type ProcessMode = 'automatic' | 'custom'
 
-export interface ProcessRuleResponse {
+export type ProcessRuleResponse = {
   mode: ProcessMode
   rules: Rules
   limits: Limits
 }
 
-export interface Rules {
+export type Rules = {
   pre_processing_rules: PreProcessingRule[]
   segmentation: Segmentation
 }
 
-<<<<<<< HEAD
-export interface PreProcessingRule {
-=======
 export type Limits = {
   indexing_max_segmentation_tokens_length: number
 }
 
 export type PreProcessingRule = {
->>>>>>> e240424b
   id: string
   enabled: boolean
 }
 
-export interface Segmentation {
+export type Segmentation = {
   separator: string
   max_tokens: number
   chunk_overlap: number
@@ -228,7 +224,7 @@
 
 export type DocumentDisplayStatus = typeof DisplayStatusList[number]
 
-export interface DataSourceInfo {
+export type DataSourceInfo = {
   upload_file: {
     id: string
     name: string
@@ -246,7 +242,7 @@
   url: string
 }
 
-export interface InitialDocumentDetail {
+export type InitialDocumentDetail = {
   id: string
   batch: string
   position: number
@@ -282,7 +278,7 @@
   }
 }
 
-export interface DocumentListResponse {
+export type DocumentListResponse = {
   data: SimpleDocumentDetail[]
   has_more: boolean
   total: number
@@ -290,7 +286,7 @@
   limit: number
 }
 
-export interface DocumentReq {
+export type DocumentReq = {
   original_document_id?: string
   indexing_technique?: string
   doc_form: 'text_model' | 'qa_model'
@@ -309,7 +305,7 @@
   dataset_id: string
 }
 
-export interface DataSource {
+export type DataSource = {
   type: DataSourceType
   info_list: {
     data_source_type: DataSourceType
@@ -325,21 +321,21 @@
   }
 }
 
-export interface NotionInfo {
+export type NotionInfo = {
   workspace_id: string
   pages: DataSourceNotionPage[]
 }
-export interface NotionPage {
+export type NotionPage = {
   page_id: string
   type: string
 }
 
-export interface ProcessRule {
+export type ProcessRule = {
   mode: string
   rules: Rules
 }
 
-export interface createDocumentResponse {
+export type createDocumentResponse = {
   dataset?: DataSet
   batch: string
   documents: InitialDocumentDetail[]
@@ -370,7 +366,7 @@
   [key: string]: any
 }
 
-export interface DocMetadata {
+export type DocMetadata = {
   title: string
   language: string
   author: string
@@ -402,7 +398,7 @@
 export const SEGMENT_STATUS_LIST = ['waiting', 'completed', 'error', 'indexing']
 export type SegmentStatus = typeof SEGMENT_STATUS_LIST[number]
 
-export interface SegmentsQuery {
+export type SegmentsQuery = {
   last_id?: string
   limit: number
   // status?: SegmentStatus
@@ -411,7 +407,7 @@
   enabled?: boolean
 }
 
-export interface SegmentDetailModel {
+export type SegmentDetailModel = {
   id: string
   position: number
   document_id: string
@@ -435,14 +431,14 @@
   answer?: string
 }
 
-export interface SegmentsResponse {
+export type SegmentsResponse = {
   data: SegmentDetailModel[]
   has_more: boolean
   limit: number
   total: number
 }
 
-export interface HitTestingRecord {
+export type HitTestingRecord = {
   id: string
   content: string
   source: 'app' | 'hit_testing' | 'plugin'
@@ -452,13 +448,13 @@
   created_at: number
 }
 
-export interface HitTesting {
+export type HitTesting = {
   segment: Segment
   score: number
   tsne_position: TsnePosition
 }
 
-export interface ExternalKnowledgeBaseHitTesting {
+export type ExternalKnowledgeBaseHitTesting = {
   content: string
   title: string
   score: number
@@ -468,7 +464,7 @@
   }
 }
 
-export interface Segment {
+export type Segment = {
   id: string
   document: Document
   content: string
@@ -480,14 +476,14 @@
   index_node_hash: string
 }
 
-export interface Document {
+export type Document = {
   id: string
   data_source_type: string
   name: string
   doc_type: DocType
 }
 
-export interface HitTestingRecordsResponse {
+export type HitTestingRecordsResponse = {
   data: HitTestingRecord[]
   has_more: boolean
   limit: number
@@ -495,12 +491,12 @@
   page: number
 }
 
-export interface TsnePosition {
+export type TsnePosition = {
   x: number
   y: number
 }
 
-export interface HitTestingResponse {
+export type HitTestingResponse = {
   query: {
     content: string
     tsne_position: TsnePosition
@@ -508,14 +504,14 @@
   records: Array<HitTesting>
 }
 
-export interface ExternalKnowledgeBaseHitTestingResponse {
+export type ExternalKnowledgeBaseHitTestingResponse = {
   query: {
     content: string
   }
   records: Array<ExternalKnowledgeBaseHitTesting>
 }
 
-export interface RelatedApp {
+export type RelatedApp = {
   id: string
   name: string
   mode: AppMode
@@ -525,12 +521,12 @@
   icon_url: string
 }
 
-export interface RelatedAppResponse {
+export type RelatedAppResponse = {
   data: Array<RelatedApp>
   total: number
 }
 
-export interface SegmentUpdater {
+export type SegmentUpdater = {
   content: string
   answer?: string
   keywords?: string[]
@@ -541,12 +537,12 @@
   QA = 'qa_model',
 }
 
-export interface ErrorDocsResponse {
+export type ErrorDocsResponse = {
   data: IndexingStatusResponse[]
   total: number
 }
 
-export interface SelectedDatasetsMode {
+export type SelectedDatasetsMode = {
   allHighQuality: boolean
   allHighQualityVectorSearch: boolean
   allHighQualityFullTextSearch: boolean
