import { useEffect, useMemo, useState } from 'react'
import { useTranslation } from 'react-i18next'
import Link from 'next/link'
import { useDebounce } from 'ahooks'
import {
  RiAlertFill,
  RiArrowDownSLine,
  RiArrowRightUpLine,
  RiBrainLine,
} from '@remixicon/react'
import SystemModelSelector from './system-model-selector'
import ProviderAddedCard, { UPDATE_MODEL_PROVIDER_CUSTOM_MODEL_LIST } from './provider-added-card'
import type {
  CustomConfigurationModelFixedFields,
  ModelProvider,
} from './declarations'
import {
  ConfigurationMethodEnum,
  CustomConfigurationStatusEnum,
  ModelTypeEnum,
} from './declarations'
import {
  useDefaultModel,
  useUpdateModelList,
  useUpdateModelProviders,
} from './hooks'
import Divider from '@/app/components/base/divider'
import Loading from '@/app/components/base/loading'
import ProviderCard from '@/app/components/plugins/provider-card'
import { useProviderContext } from '@/context/provider-context'
import { useModalContextSelector } from '@/context/modal-context'
import { useEventEmitterContextContext } from '@/context/event-emitter'
import {
  useMarketplacePlugins,
} from '@/app/components/plugins/marketplace/hooks'
import { PluginType } from '@/app/components/plugins/types'
import { MARKETPLACE_URL_PREFIX } from '@/config'
import cn from '@/utils/classnames'

type Props = {
  searchText: string
}

const ModelProviderPage = ({ searchText }: Props) => {
  const debouncedSearchText = useDebounce(searchText, { wait: 500 })
  const { t } = useTranslation()
  const { eventEmitter } = useEventEmitterContextContext()
  const updateModelProviders = useUpdateModelProviders()
  const updateModelList = useUpdateModelList()
  const { data: textGenerationDefaultModel } = useDefaultModel(ModelTypeEnum.textGeneration)
  const { data: embeddingsDefaultModel } = useDefaultModel(ModelTypeEnum.textEmbedding)
  const { data: rerankDefaultModel } = useDefaultModel(ModelTypeEnum.rerank)
  const { data: speech2textDefaultModel } = useDefaultModel(ModelTypeEnum.speech2text)
  const { data: ttsDefaultModel } = useDefaultModel(ModelTypeEnum.tts)
  const { modelProviders: providers } = useProviderContext()
  const setShowModelModal = useModalContextSelector(state => state.setShowModelModal)
  const defaultModelNotConfigured = !textGenerationDefaultModel && !embeddingsDefaultModel && !speech2textDefaultModel && !rerankDefaultModel && !ttsDefaultModel
  const [configuredProviders, notConfiguredProviders] = useMemo(() => {
    const configuredProviders: ModelProvider[] = []
    const notConfiguredProviders: ModelProvider[] = []

    providers.forEach((provider) => {
      if (
        provider.custom_configuration.status === CustomConfigurationStatusEnum.active
        || (
          provider.system_configuration.enabled === true
          && provider.system_configuration.quota_configurations.find(item => item.quota_type === provider.system_configuration.current_quota_type)
        )
      )
        configuredProviders.push(provider)
      else
        notConfiguredProviders.push(provider)
    })

    return [configuredProviders, notConfiguredProviders]
  }, [providers])
  const [filteredConfiguredProviders, filteredNotConfiguredProviders] = useMemo(() => {
    const filteredConfiguredProviders = configuredProviders.filter(
      provider => provider.provider.toLowerCase().includes(debouncedSearchText.toLowerCase())
      || Object.values(provider.label).some(text => text.toLowerCase().includes(debouncedSearchText.toLowerCase())),
    )
    const filteredNotConfiguredProviders = notConfiguredProviders.filter(
      provider => provider.provider.toLowerCase().includes(debouncedSearchText.toLowerCase())
      || Object.values(provider.label).some(text => text.toLowerCase().includes(debouncedSearchText.toLowerCase())),
    )

    return [filteredConfiguredProviders, filteredNotConfiguredProviders]
  }, [configuredProviders, debouncedSearchText, notConfiguredProviders])

  const handleOpenModal = (
    provider: ModelProvider,
    configurationMethod: ConfigurationMethodEnum,
    CustomConfigurationModelFixedFields?: CustomConfigurationModelFixedFields,
  ) => {
    setShowModelModal({
      payload: {
        currentProvider: provider,
        currentConfigurationMethod: configurationMethod,
        currentCustomConfigurationModelFixedFields: CustomConfigurationModelFixedFields,
      },
      onSaveCallback: () => {
        updateModelProviders()

        if (configurationMethod === ConfigurationMethodEnum.predefinedModel) {
          provider.supported_model_types.forEach((type) => {
            updateModelList(type)
          })
        }

        if (configurationMethod === ConfigurationMethodEnum.customizableModel && provider.custom_configuration.status === CustomConfigurationStatusEnum.active) {
          eventEmitter?.emit({
            type: UPDATE_MODEL_PROVIDER_CUSTOM_MODEL_LIST,
            payload: provider.provider,
          } as any)

          if (CustomConfigurationModelFixedFields?.__model_type)
            updateModelList(CustomConfigurationModelFixedFields?.__model_type)
        }
      },
    })
  }

  const [collapse, setCollapse] = useState(false)

  const {
<<<<<<< HEAD
    plugins,
=======
    plugins = [],
>>>>>>> a9de7f24
    queryPlugins,
    queryPluginsWithDebounced,
    isLoading: isPluginsLoading,
  } = useMarketplacePlugins()

  useEffect(() => {
    if (searchText) {
      queryPluginsWithDebounced({
        query: searchText,
        category: PluginType.model,
      })
    }
    else {
      queryPlugins({
        query: searchText,
        category: PluginType.model,
      })
    }
  }, [queryPlugins, queryPluginsWithDebounced, searchText])

  return (
    <div className='relative pt-1 -mt-2'>
      <div className={cn('flex items-center mb-2')}>
        <div className='grow text-text-primary system-md-semibold'>{t('common.modelProvider.models')}</div>
        <div className={cn(
          'shrink-0 relative flex items-center justify-end gap-2 p-0.5 rounded-lg border border-transparent',
          defaultModelNotConfigured && 'pl-2 bg-components-panel-bg-blur border-components-panel-border shadow-xs',
        )}>
          {defaultModelNotConfigured && <div className='absolute top-0 bottom-0 right-0 left-0 opacity-40' style={{ background: 'linear-gradient(92deg, rgba(247, 144, 9, 0.25) 0%, rgba(255, 255, 255, 0.00) 100%)' }} />}
          {defaultModelNotConfigured && (
            <div className='flex items-center gap-1 text-text-primary system-xs-medium'>
              <RiAlertFill className='w-4 h-4 text-text-warning-secondary' />
              {t('common.modelProvider.notConfigured')}
            </div>
          )}
          <SystemModelSelector
            notConfigured={defaultModelNotConfigured}
            textGenerationDefaultModel={textGenerationDefaultModel}
            embeddingsDefaultModel={embeddingsDefaultModel}
            rerankDefaultModel={rerankDefaultModel}
            speech2textDefaultModel={speech2textDefaultModel}
            ttsDefaultModel={ttsDefaultModel}
          />
        </div>
      </div>
      {!filteredConfiguredProviders?.length && (
        <div className='mb-2 p-4 rounded-[10px]' style={{ background: 'linear-gradient(90deg, rgba(200, 206, 218, 0.20) 0%, rgba(200, 206, 218, 0.04) 100%)' }}>
          <div className='w-10 h-10 flex items-center justify-center rounded-[10px] border-[0.5px] border-components-card-border bg-components-card-bg shadow-lg backdrop-blur'>
            <RiBrainLine className='w-5 h-5 text-text-primary' />
          </div>
          <div className='mt-2 text-text-secondary system-sm-medium'>{t('common.modelProvider.emptyProviderTitle')}</div>
          <div className='mt-1 text-text-tertiary system-xs-regular'>{t('common.modelProvider.emptyProviderTip')}</div>
        </div>
      )}
      {!!filteredConfiguredProviders?.length && (
        <div className='relative'>
          {filteredConfiguredProviders?.map(provider => (
            <ProviderAddedCard
              key={provider.provider}
              provider={provider}
              onOpenModal={(configurationMethod: ConfigurationMethodEnum, currentCustomConfigurationModelFixedFields?: CustomConfigurationModelFixedFields) => handleOpenModal(provider, configurationMethod, currentCustomConfigurationModelFixedFields)}
            />
          ))}
        </div>
      )}
      {!!filteredNotConfiguredProviders?.length && (
        <>
          <div className='flex items-center mb-2 pt-2 text-text-primary system-md-semibold'>{t('common.modelProvider.configureRequired')}</div>
          <div className='relative'>
            {filteredNotConfiguredProviders?.map(provider => (
              <ProviderAddedCard
                notConfigured
                key={provider.provider}
                provider={provider}
                onOpenModal={(configurationMethod: ConfigurationMethodEnum, currentCustomConfigurationModelFixedFields?: CustomConfigurationModelFixedFields) => handleOpenModal(provider, configurationMethod, currentCustomConfigurationModelFixedFields)}
              />
            ))}
          </div>
        </>
      )}
      <div className='mb-2'>
        <Divider className='!mt-4 h-px' />
        <div className='flex items-center justify-between'>
          <div className='flex items-center gap-1 text-text-primary system-md-semibold cursor-pointer' onClick={() => setCollapse(!collapse)}>
            <RiArrowDownSLine className={cn('w-4 h-4', collapse && '-rotate-90')} />
            {t('common.modelProvider.installProvider')}
          </div>
          <div className='flex items-center mb-2 pt-2'>
            <span className='pr-1 text-text-tertiary system-sm-regular'>{t('common.modelProvider.discoverMore')}</span>
            <Link target="_blank" href={`${MARKETPLACE_URL_PREFIX}`} className='inline-flex items-center system-sm-medium text-text-accent'>
              Dify Marketplace
              <RiArrowRightUpLine className='w-4 h-4' />
            </Link>
          </div>
        </div>
        {!collapse && !isPluginsLoading && (
          <div className='grid grid-cols-2 gap-2'>
            {plugins.map(plugin => (
              <ProviderCard key={plugin.plugin_id} payload={plugin} />
            ))}
          </div>
        )}
        {!collapse && isPluginsLoading && <Loading type='area' />}
      </div>
    </div>
  )
}

export default ModelProviderPage<|MERGE_RESOLUTION|>--- conflicted
+++ resolved
@@ -123,11 +123,7 @@
   const [collapse, setCollapse] = useState(false)
 
   const {
-<<<<<<< HEAD
-    plugins,
-=======
     plugins = [],
->>>>>>> a9de7f24
     queryPlugins,
     queryPluginsWithDebounced,
     isLoading: isPluginsLoading,
