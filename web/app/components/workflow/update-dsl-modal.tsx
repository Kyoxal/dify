'use client'

import type { MouseEventHandler } from 'react'
import {
  memo,
  useCallback,
  useRef,
  useState,
} from 'react'
import { useContext } from 'use-context-selector'
import { useTranslation } from 'react-i18next'
import {
  RiAlertFill,
  RiCloseLine,
  RiFileDownloadLine,
} from '@remixicon/react'
import { WORKFLOW_DATA_UPDATE } from './constants'
import {
  SupportUploadFileTypes,
} from './types'
import {
  initialEdges,
  initialNodes,
} from './utils'
import {
  importDSL,
  importDSLConfirm,
} from '@/service/apps'
import { fetchWorkflowDraft } from '@/service/workflow'
import {
  DSLImportMode,
  DSLImportStatus,
} from '@/models/app'
import Uploader from '@/app/components/app/create-from-dsl-modal/uploader'
import Button from '@/app/components/base/button'
import Modal from '@/app/components/base/modal'
import { ToastContext } from '@/app/components/base/toast'
import { useEventEmitterContextContext } from '@/context/event-emitter'
import { useStore as useAppStore } from '@/app/components/app/store'
import { FILE_EXTS } from '@/app/components/base/prompt-editor/constants'
import { useMutationCheckDependenciesBeforeImportDSL } from '@/service/use-plugins'

type UpdateDSLModalProps = {
  onCancel: () => void
  onBackup: () => void
  onImport?: () => void
}

const UpdateDSLModal = ({
  onCancel,
  onBackup,
  onImport,
}: UpdateDSLModalProps) => {
  const { t } = useTranslation()
  const { notify } = useContext(ToastContext)
  const appDetail = useAppStore(s => s.appDetail)
  const [currentFile, setDSLFile] = useState<File>()
  const [fileContent, setFileContent] = useState<string>()
  const [loading, setLoading] = useState(false)
  const { eventEmitter } = useEventEmitterContextContext()
<<<<<<< HEAD
  const { mutateAsync, mutate } = useMutationCheckDependenciesBeforeImportDSL()
=======
  const [show, setShow] = useState(true)
  const [showErrorModal, setShowErrorModal] = useState(false)
  const [versions, setVersions] = useState<{ importedVersion: string; systemVersion: string }>()
  const [importId, setImportId] = useState<string>()
>>>>>>> ba3659a7

  const readFile = (file: File) => {
    const reader = new FileReader()
    reader.onload = function (event) {
      const content = event.target?.result
      setFileContent(content as string)
    }
    reader.readAsText(file)
  }

  const handleFile = (file?: File) => {
    setDSLFile(file)
    if (file)
      readFile(file)
    if (!file)
      setFileContent('')
  }

  const handleWorkflowUpdate = async (app_id: string) => {
    const {
      graph,
      features,
      hash,
    } = await fetchWorkflowDraft(`/apps/${app_id}/workflows/draft`)

    const { nodes, edges, viewport } = graph
    const newFeatures = {
      file: {
        image: {
          enabled: !!features.file_upload?.image?.enabled,
          number_limits: features.file_upload?.image?.number_limits || 3,
          transfer_methods: features.file_upload?.image?.transfer_methods || ['local_file', 'remote_url'],
        },
        enabled: !!(features.file_upload?.enabled || features.file_upload?.image?.enabled),
        allowed_file_types: features.file_upload?.allowed_file_types || [SupportUploadFileTypes.image],
        allowed_file_extensions: features.file_upload?.allowed_file_extensions || FILE_EXTS[SupportUploadFileTypes.image].map(ext => `.${ext}`),
        allowed_file_upload_methods: features.file_upload?.allowed_file_upload_methods || features.file_upload?.image?.transfer_methods || ['local_file', 'remote_url'],
        number_limits: features.file_upload?.number_limits || features.file_upload?.image?.number_limits || 3,
      },
      opening: {
        enabled: !!features.opening_statement,
        opening_statement: features.opening_statement,
        suggested_questions: features.suggested_questions,
      },
      suggested: features.suggested_questions_after_answer || { enabled: false },
      speech2text: features.speech_to_text || { enabled: false },
      text2speech: features.text_to_speech || { enabled: false },
      citation: features.retriever_resource || { enabled: false },
      moderation: features.sensitive_word_avoidance || { enabled: false },
    }

    eventEmitter?.emit({
      type: WORKFLOW_DATA_UPDATE,
      payload: {
        nodes: initialNodes(nodes, edges),
        edges: initialEdges(edges, nodes),
        viewport,
        features: newFeatures,
        hash,
      },
    } as any)
  }

  const isCreatingRef = useRef(false)
  const handleImport: MouseEventHandler = useCallback(async () => {
    if (isCreatingRef.current)
      return
    isCreatingRef.current = true
    if (!currentFile)
      return
    try {
      if (appDetail && fileContent) {
        setLoading(true)
<<<<<<< HEAD
        const {
          graph,
          features,
          hash,
        } = await updateWorkflowDraftFromDSL(appDetail.id, fileContent)
        await mutateAsync({ dslString: fileContent })
        const { nodes, edges, viewport } = graph
        const newFeatures = {
          file: {
            image: {
              enabled: !!features.file_upload?.image?.enabled,
              number_limits: features.file_upload?.image?.number_limits || 3,
              transfer_methods: features.file_upload?.image?.transfer_methods || ['local_file', 'remote_url'],
            },
            enabled: !!(features.file_upload?.enabled || features.file_upload?.image?.enabled),
            allowed_file_types: features.file_upload?.allowed_file_types || [SupportUploadFileTypes.image],
            allowed_file_extensions: features.file_upload?.allowed_file_extensions || FILE_EXTS[SupportUploadFileTypes.image].map(ext => `.${ext}`),
            allowed_file_upload_methods: features.file_upload?.allowed_file_upload_methods || features.file_upload?.image?.transfer_methods || ['local_file', 'remote_url'],
            number_limits: features.file_upload?.number_limits || features.file_upload?.image?.number_limits || 3,
          },
          opening: {
            enabled: !!features.opening_statement,
            opening_statement: features.opening_statement,
            suggested_questions: features.suggested_questions,
          },
          suggested: features.suggested_questions_after_answer || { enabled: false },
          speech2text: features.speech_to_text || { enabled: false },
          text2speech: features.text_to_speech || { enabled: false },
          citation: features.retriever_resource || { enabled: false },
          moderation: features.sensitive_word_avoidance || { enabled: false },
=======
        const response = await importDSL({ mode: DSLImportMode.YAML_CONTENT, yaml_content: fileContent, app_id: appDetail.id })
        const { id, status, app_id, imported_dsl_version, current_dsl_version } = response
        if (status === DSLImportStatus.COMPLETED || status === DSLImportStatus.COMPLETED_WITH_WARNINGS) {
          if (!app_id) {
            notify({ type: 'error', message: t('workflow.common.importFailure') })
            return
          }
          handleWorkflowUpdate(app_id)
          if (onImport)
            onImport()
          notify({
            type: status === DSLImportStatus.COMPLETED ? 'success' : 'warning',
            message: t(status === DSLImportStatus.COMPLETED ? 'workflow.common.importSuccess' : 'workflow.common.importWarning'),
            children: status === DSLImportStatus.COMPLETED_WITH_WARNINGS && t('workflow.common.importWarningDetails'),
          })
          setLoading(false)
          onCancel()
        }
        else if (status === DSLImportStatus.PENDING) {
          setShow(false)
          setTimeout(() => {
            setShowErrorModal(true)
          }, 300)
          setVersions({
            importedVersion: imported_dsl_version ?? '',
            systemVersion: current_dsl_version ?? '',
          })
          setImportId(id)
        }
        else {
          setLoading(false)
          notify({ type: 'error', message: t('workflow.common.importFailure') })
        }
      }
    }
    catch (e) {
      setLoading(false)
      notify({ type: 'error', message: t('workflow.common.importFailure') })
    }
    isCreatingRef.current = false
  }, [currentFile, fileContent, onCancel, notify, t, eventEmitter, appDetail, onImport])

  const onUpdateDSLConfirm: MouseEventHandler = async () => {
    try {
      if (!importId)
        return
      const response = await importDSLConfirm({
        import_id: importId,
      })

      const { status, app_id } = response

      if (status === DSLImportStatus.COMPLETED) {
        if (!app_id) {
          notify({ type: 'error', message: t('workflow.common.importFailure') })
          return
>>>>>>> ba3659a7
        }
        handleWorkflowUpdate(app_id)
        if (onImport)
          onImport()
        notify({ type: 'success', message: t('workflow.common.importSuccess') })
        setLoading(false)
        onCancel()
      }
      else if (status === DSLImportStatus.FAILED) {
        setLoading(false)
        notify({ type: 'error', message: t('workflow.common.importFailure') })
      }
    }
    catch (e) {
      setLoading(false)
      notify({ type: 'error', message: t('workflow.common.importFailure') })
    }
<<<<<<< HEAD
    isCreatingRef.current = false
  }, [currentFile, fileContent, onCancel, notify, t, eventEmitter, appDetail, onImport, mutateAsync])
=======
  }
>>>>>>> ba3659a7

  return (
    <>
      <Modal
        className='p-6 w-[520px] rounded-2xl'
        isShow={show}
        onClose={onCancel}
      >
        <div className='flex items-center justify-between mb-3'>
          <div className='title-2xl-semi-bold text-text-primary'>{t('workflow.common.importDSL')}</div>
          <div className='flex items-center justify-center w-[22px] h-[22px] cursor-pointer' onClick={onCancel}>
            <RiCloseLine className='w-[18px] h-[18px] text-text-tertiary' />
          </div>
        </div>
        <div className='flex relative p-2 mb-2 gap-0.5 flex-grow rounded-xl border-[0.5px] border-components-panel-border bg-components-panel-bg-blur shadow-xs overflow-hidden'>
          <div className='absolute top-0 left-0 w-full h-full opacity-40 bg-[linear-gradient(92deg,rgba(247,144,9,0.25)_0%,rgba(255,255,255,0.00)_100%)]' />
          <div className='flex p-1 justify-center items-start'>
            <RiAlertFill className='w-4 h-4 flex-shrink-0 text-text-warning-secondary' />
          </div>
          <div className='flex py-1 flex-col items-start gap-0.5 flex-grow'>
            <div className='text-text-primary system-xs-medium whitespace-pre-line'>{t('workflow.common.importDSLTip')}</div>
            <div className='flex pt-1 pb-0.5 items-start gap-1 self-stretch'>
              <Button
                size='small'
                variant='secondary'
                className='z-[1000]'
                onClick={onBackup}
              >
                <RiFileDownloadLine className='w-3.5 h-3.5 text-components-button-secondary-text' />
                <div className='flex px-[3px] justify-center items-center gap-1'>
                  {t('workflow.common.backupCurrentDraft')}
                </div>
              </Button>
            </div>
          </div>
        </div>
        <div>
          <div className='pt-2 text-text-primary system-md-semibold'>
            {t('workflow.common.chooseDSL')}
          </div>
          <div className='flex w-full py-4 flex-col justify-center items-start gap-4 self-stretch'>
            <Uploader
              file={currentFile}
              updateFile={handleFile}
              className='!mt-0 w-full'
            />
          </div>
        </div>
        <div className='flex pt-5 gap-2 items-center justify-end self-stretch'>
          <Button onClick={onCancel}>{t('app.newApp.Cancel')}</Button>
          <Button
            disabled={!currentFile || loading}
            variant='warning'
            onClick={handleImport}
            loading={loading}
          >
            {t('workflow.common.overwriteAndImport')}
          </Button>
        </div>
      </Modal>
      <Modal
        isShow={showErrorModal}
        onClose={() => setShowErrorModal(false)}
        className='w-[480px]'
      >
        <div className='flex pb-4 flex-col items-start gap-2 self-stretch'>
          <div className='text-text-primary title-2xl-semi-bold'>{t('app.newApp.appCreateDSLErrorTitle')}</div>
          <div className='flex flex-grow flex-col text-text-secondary system-md-regular'>
            <div>{t('app.newApp.appCreateDSLErrorPart1')}</div>
            <div>{t('app.newApp.appCreateDSLErrorPart2')}</div>
            <br />
            <div>{t('app.newApp.appCreateDSLErrorPart3')}<span className='system-md-medium'>{versions?.importedVersion}</span></div>
            <div>{t('app.newApp.appCreateDSLErrorPart4')}<span className='system-md-medium'>{versions?.systemVersion}</span></div>
          </div>
        </div>
        <div className='flex pt-6 justify-end items-start gap-2 self-stretch'>
          <Button variant='secondary' onClick={() => setShowErrorModal(false)}>{t('app.newApp.Cancel')}</Button>
          <Button variant='primary' destructive onClick={onUpdateDSLConfirm}>{t('app.newApp.Confirm')}</Button>
        </div>
      </Modal>
    </>
  )
}

export default memo(UpdateDSLModal)<|MERGE_RESOLUTION|>--- conflicted
+++ resolved
@@ -58,14 +58,11 @@
   const [fileContent, setFileContent] = useState<string>()
   const [loading, setLoading] = useState(false)
   const { eventEmitter } = useEventEmitterContextContext()
-<<<<<<< HEAD
   const { mutateAsync, mutate } = useMutationCheckDependenciesBeforeImportDSL()
-=======
   const [show, setShow] = useState(true)
   const [showErrorModal, setShowErrorModal] = useState(false)
   const [versions, setVersions] = useState<{ importedVersion: string; systemVersion: string }>()
   const [importId, setImportId] = useState<string>()
->>>>>>> ba3659a7
 
   const readFile = (file: File) => {
     const reader = new FileReader()
@@ -139,7 +136,6 @@
     try {
       if (appDetail && fileContent) {
         setLoading(true)
-<<<<<<< HEAD
         const {
           graph,
           features,
@@ -170,39 +166,6 @@
           text2speech: features.text_to_speech || { enabled: false },
           citation: features.retriever_resource || { enabled: false },
           moderation: features.sensitive_word_avoidance || { enabled: false },
-=======
-        const response = await importDSL({ mode: DSLImportMode.YAML_CONTENT, yaml_content: fileContent, app_id: appDetail.id })
-        const { id, status, app_id, imported_dsl_version, current_dsl_version } = response
-        if (status === DSLImportStatus.COMPLETED || status === DSLImportStatus.COMPLETED_WITH_WARNINGS) {
-          if (!app_id) {
-            notify({ type: 'error', message: t('workflow.common.importFailure') })
-            return
-          }
-          handleWorkflowUpdate(app_id)
-          if (onImport)
-            onImport()
-          notify({
-            type: status === DSLImportStatus.COMPLETED ? 'success' : 'warning',
-            message: t(status === DSLImportStatus.COMPLETED ? 'workflow.common.importSuccess' : 'workflow.common.importWarning'),
-            children: status === DSLImportStatus.COMPLETED_WITH_WARNINGS && t('workflow.common.importWarningDetails'),
-          })
-          setLoading(false)
-          onCancel()
-        }
-        else if (status === DSLImportStatus.PENDING) {
-          setShow(false)
-          setTimeout(() => {
-            setShowErrorModal(true)
-          }, 300)
-          setVersions({
-            importedVersion: imported_dsl_version ?? '',
-            systemVersion: current_dsl_version ?? '',
-          })
-          setImportId(id)
-        }
-        else {
-          setLoading(false)
-          notify({ type: 'error', message: t('workflow.common.importFailure') })
         }
       }
     }
@@ -211,7 +174,7 @@
       notify({ type: 'error', message: t('workflow.common.importFailure') })
     }
     isCreatingRef.current = false
-  }, [currentFile, fileContent, onCancel, notify, t, eventEmitter, appDetail, onImport])
+  }, [currentFile, fileContent, onCancel, notify, t, eventEmitter, appDetail, onImport, mutateAsync])
 
   const onUpdateDSLConfirm: MouseEventHandler = async () => {
     try {
@@ -227,7 +190,6 @@
         if (!app_id) {
           notify({ type: 'error', message: t('workflow.common.importFailure') })
           return
->>>>>>> ba3659a7
         }
         handleWorkflowUpdate(app_id)
         if (onImport)
@@ -245,12 +207,7 @@
       setLoading(false)
       notify({ type: 'error', message: t('workflow.common.importFailure') })
     }
-<<<<<<< HEAD
-    isCreatingRef.current = false
-  }, [currentFile, fileContent, onCancel, notify, t, eventEmitter, appDetail, onImport, mutateAsync])
-=======
-  }
->>>>>>> ba3659a7
+  }
 
   return (
     <>
