import type { FC } from 'react'
import React from 'react'
import { useTranslation } from 'react-i18next'
import {
  RiAddLine,
} from '@remixicon/react'
import VarList from './components/var-list'
import useConfig from './use-config'
import type { AssignerNodeType } from './types'
<<<<<<< HEAD
import Field from '@/app/components/workflow/nodes/_base/components/field'
import type { NodePanelProps } from '@/app/components/workflow/types'
import cn from '@/utils/classnames'
=======
import { useHandleAddOperationItem } from './hooks'
import ActionButton from '@/app/components/base/action-button'
import { type NodePanelProps } from '@/app/components/workflow/types'
>>>>>>> e240424b

const i18nPrefix = 'workflow.nodes.assigner'

const Panel: FC<NodePanelProps<AssignerNodeType>> = ({
  id,
  data,
}) => {
  const { t } = useTranslation()
  const handleAddOperationItem = useHandleAddOperationItem()
  const {
    readOnly,
    inputs,
    handleOperationListChanges,
    getAssignedVarType,
    getToAssignedVarType,
    writeModeTypesNum,
    writeModeTypesArr,
    writeModeTypes,
    filterAssignedVar,
    filterToAssignedVar,
  } = useConfig(id, data)
  const handleAddOperation = () => {
    const newList = handleAddOperationItem(inputs.items || [])
    handleOperationListChanges(newList)
  }

  return (
    <div className='flex py-2 flex-col items-start self-stretch'>
      <div className='flex flex-col justify-center items-start gap-1 px-4 py-2 w-full self-stretch'>
        <div className='flex items-start gap-2 self-stretch'>
          <div className='flex flex-col justify-center items-start flex-grow text-text-secondary system-sm-semibold-uppercase'>{t(`${i18nPrefix}.variables`)}</div>
          <ActionButton onClick={handleAddOperation}>
            <RiAddLine className='w-4 h-4 shrink-0 text-text-tertiary' />
          </ActionButton>
        </div>
        <VarList
          readonly={readOnly}
          nodeId={id}
          list={inputs.items || []}
          onChange={(newList) => {
            handleOperationListChanges(newList)
          }}
          filterVar={filterAssignedVar}
          filterToAssignedVar={filterToAssignedVar}
          getAssignedVarType={getAssignedVarType}
          writeModeTypes={writeModeTypes}
          writeModeTypesArr={writeModeTypesArr}
          writeModeTypesNum={writeModeTypesNum}
          getToAssignedVarType={getToAssignedVarType}
        />
      </div>
    </div>
  )
}

export default React.memo(Panel)<|MERGE_RESOLUTION|>--- conflicted
+++ resolved
@@ -7,15 +7,9 @@
 import VarList from './components/var-list'
 import useConfig from './use-config'
 import type { AssignerNodeType } from './types'
-<<<<<<< HEAD
-import Field from '@/app/components/workflow/nodes/_base/components/field'
 import type { NodePanelProps } from '@/app/components/workflow/types'
-import cn from '@/utils/classnames'
-=======
 import { useHandleAddOperationItem } from './hooks'
 import ActionButton from '@/app/components/base/action-button'
-import { type NodePanelProps } from '@/app/components/workflow/types'
->>>>>>> e240424b
 
 const i18nPrefix = 'workflow.nodes.assigner'
 
@@ -46,7 +40,7 @@
     <div className='flex py-2 flex-col items-start self-stretch'>
       <div className='flex flex-col justify-center items-start gap-1 px-4 py-2 w-full self-stretch'>
         <div className='flex items-start gap-2 self-stretch'>
-          <div className='flex flex-col justify-center items-start flex-grow text-text-secondary system-sm-semibold-uppercase'>{t(`${i18nPrefix}.variables`)}</div>
+          <div className='flex flex-col justify-center items-start grow text-text-secondary system-sm-semibold-uppercase'>{t(`${i18nPrefix}.variables`)}</div>
           <ActionButton onClick={handleAddOperation}>
             <RiAddLine className='w-4 h-4 shrink-0 text-text-tertiary' />
           </ActionButton>
