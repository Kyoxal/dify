'use client'
import React, { useState } from 'react'
import { useTranslation } from 'react-i18next'
import { RiCloseLine } from '@remixicon/react'
import AppIconPicker from '../../base/app-icon-picker'
import Modal from '@/app/components/base/modal'
import Button from '@/app/components/base/button'
import Input from '@/app/components/base/input'
import Textarea from '@/app/components/base/textarea'
import Toast from '@/app/components/base/toast'
import AppIcon from '@/app/components/base/app-icon'
import { useProviderContext } from '@/context/provider-context'
import AppsFull from '@/app/components/billing/apps-full-in-dialog'
import type { AppIconType } from '@/types/app'

export type CreateAppModalProps = {
  show: boolean
  isEditModal?: boolean
  appName: string
  appDescription: string
  appIconType: AppIconType | null
  appIcon: string
  appIconBackground?: string | null
  appIconUrl?: string | null
  onConfirm: (info: {
    name: string
    icon_type: AppIconType
    icon: string
    icon_background?: string
    description: string
  }) => Promise<void>
  onHide: () => void
}

const CreateAppModal = ({
  show = false,
  isEditModal = false,
  appIconType,
  appIcon: _appIcon,
  appIconBackground,
  appIconUrl,
  appName,
  appDescription,
  onConfirm,
  onHide,
}: CreateAppModalProps) => {
  const { t } = useTranslation()

  const [name, setName] = React.useState(appName)
  const [appIcon, setAppIcon] = useState(
    () => appIconType === 'image'
      ? { type: 'image' as const, fileId: _appIcon, url: appIconUrl }
      : { type: 'emoji' as const, icon: _appIcon, background: appIconBackground },
  )
  const [showAppIconPicker, setShowAppIconPicker] = useState(false)
  const [description, setDescription] = useState(appDescription || '')

  const { plan, enableBilling } = useProviderContext()
  const isAppsFull = (enableBilling && plan.usage.buildApps >= plan.total.buildApps)

  const submit = () => {
    if (!name.trim()) {
      Toast.notify({ type: 'error', message: t('explore.appCustomize.nameRequired') })
      return
    }
    onConfirm({
      name,
      icon_type: appIcon.type,
      icon: appIcon.type === 'emoji' ? appIcon.icon : appIcon.fileId,
      icon_background: appIcon.type === 'emoji' ? appIcon.background! : undefined,
      description,
    })
    onHide()
  }

  return (
    <>
      <Modal
        isShow={show}
        onClose={() => {}}
        className='relative !max-w-[480px] px-8'
      >
        <div className='absolute right-4 top-4 p-2 cursor-pointer' onClick={onHide}>
          <RiCloseLine className='w-4 h-4 text-gray-500' />
        </div>
        {isEditModal && (
          <div className='mb-9 font-semibold text-xl leading-[30px] text-gray-900'>{t('app.editAppTitle')}</div>
        )}
        {!isEditModal && (
          <div className='mb-9 font-semibold text-xl leading-[30px] text-gray-900'>{t('explore.appCustomize.title', { name: appName })}</div>
        )}
        <div className='mb-9'>
          {/* icon & name */}
          <div className='pt-2'>
            <div className='py-2 text-sm font-medium leading-[20px] text-gray-900'>{t('app.newApp.captionName')}</div>
            <div className='flex items-center justify-between space-x-2'>
<<<<<<< HEAD
              <AppIcon size='large' onClick={() => { setShowEmojiPicker(true) }} className='cursor-pointer' icon={emoji.icon} background={emoji.icon_background} />
              <Input
=======
              <AppIcon
                size='large'
                onClick={() => { setShowAppIconPicker(true) }}
                className='cursor-pointer'
                iconType={appIcon.type}
                icon={appIcon.type === 'image' ? appIcon.fileId : appIcon.icon}
                background={appIcon.type === 'image' ? undefined : appIcon.background}
                imageUrl={appIcon.type === 'image' ? appIcon.url : undefined}
              />
              <input
>>>>>>> 6435b4eb
                value={name}
                onChange={e => setName(e.target.value)}
                placeholder={t('app.newApp.appNamePlaceholder') || ''}
                className='grow h-10'
              />
            </div>
          </div>
          {/* description */}
          <div className='pt-2'>
            <div className='py-2 text-sm font-medium leading-[20px] text-gray-900'>{t('app.newApp.captionDescription')}</div>
            <Textarea
              className='resize-none'
              placeholder={t('app.newApp.appDescriptionPlaceholder') || ''}
              value={description}
              onChange={e => setDescription(e.target.value)}
            />
          </div>
          {!isEditModal && isAppsFull && <AppsFull loc='app-explore-create' />}
        </div>
        <div className='flex flex-row-reverse'>
          <Button disabled={!isEditModal && isAppsFull} className='w-24 ml-2' variant='primary' onClick={submit}>{!isEditModal ? t('common.operation.create') : t('common.operation.save')}</Button>
          <Button className='w-24' onClick={onHide}>{t('common.operation.cancel')}</Button>
        </div>
      </Modal>
      {showAppIconPicker && <AppIconPicker
        onSelect={(payload) => {
          setAppIcon(payload)
          setShowAppIconPicker(false)
        }}
        onClose={() => {
          setAppIcon(appIconType === 'image'
            ? { type: 'image' as const, url: appIconUrl, fileId: _appIcon }
            : { type: 'emoji' as const, icon: _appIcon, background: appIconBackground })
          setShowAppIconPicker(false)
        }}
      />}
    </>
  )
}

export default CreateAppModal<|MERGE_RESOLUTION|>--- conflicted
+++ resolved
@@ -94,10 +94,6 @@
           <div className='pt-2'>
             <div className='py-2 text-sm font-medium leading-[20px] text-gray-900'>{t('app.newApp.captionName')}</div>
             <div className='flex items-center justify-between space-x-2'>
-<<<<<<< HEAD
-              <AppIcon size='large' onClick={() => { setShowEmojiPicker(true) }} className='cursor-pointer' icon={emoji.icon} background={emoji.icon_background} />
-              <Input
-=======
               <AppIcon
                 size='large'
                 onClick={() => { setShowAppIconPicker(true) }}
@@ -107,8 +103,7 @@
                 background={appIcon.type === 'image' ? undefined : appIcon.background}
                 imageUrl={appIcon.type === 'image' ? appIcon.url : undefined}
               />
-              <input
->>>>>>> 6435b4eb
+              <Input
                 value={name}
                 onChange={e => setName(e.target.value)}
                 placeholder={t('app.newApp.appNamePlaceholder') || ''}
