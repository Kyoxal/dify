<<<<<<< HEAD
from collections.abc import Mapping
=======
from collections.abc import Mapping, Sequence
from typing import Any
>>>>>>> ca21c285

from core.app.app_config.entities import VariableEntity
from core.tools.entities.tool_entities import WorkflowToolParameterConfiguration


class WorkflowToolConfigurationUtils:
    @classmethod
    def check_parameter_configurations(cls, configurations: Mapping[str, Any]):
        for configuration in configurations:
            WorkflowToolParameterConfiguration.model_validate(configuration)

    @classmethod
<<<<<<< HEAD
    def get_workflow_graph_variables(cls, graph: Mapping) -> list[VariableEntity]:
=======
    def get_workflow_graph_variables(cls, graph: Mapping[str, Any]) -> Sequence[VariableEntity]:
>>>>>>> ca21c285
        """
        get workflow graph variables
        """
        nodes = graph.get("nodes", [])
        start_node = next(filter(lambda x: x.get("data", {}).get("type") == "start", nodes), None)

        if not start_node:
            return []

        return [VariableEntity(**variable) for variable in start_node.get("data", {}).get("variables", [])]

    @classmethod
    def check_is_synced(
        cls, variables: list[VariableEntity], tool_configurations: list[WorkflowToolParameterConfiguration]
    ) -> None:
        """
        check is synced

        raise ValueError if not synced
        """
        variable_names = [variable.variable for variable in variables]

        if len(tool_configurations) != len(variables):
            raise ValueError("parameter configuration mismatch, please republish the tool to update")

        for parameter in tool_configurations:
            if parameter.name not in variable_names:
                raise ValueError("parameter configuration mismatch, please republish the tool to update")<|MERGE_RESOLUTION|>--- conflicted
+++ resolved
@@ -1,9 +1,5 @@
-<<<<<<< HEAD
-from collections.abc import Mapping
-=======
 from collections.abc import Mapping, Sequence
 from typing import Any
->>>>>>> ca21c285
 
 from core.app.app_config.entities import VariableEntity
 from core.tools.entities.tool_entities import WorkflowToolParameterConfiguration
@@ -16,11 +12,7 @@
             WorkflowToolParameterConfiguration.model_validate(configuration)
 
     @classmethod
-<<<<<<< HEAD
-    def get_workflow_graph_variables(cls, graph: Mapping) -> list[VariableEntity]:
-=======
     def get_workflow_graph_variables(cls, graph: Mapping[str, Any]) -> Sequence[VariableEntity]:
->>>>>>> ca21c285
         """
         get workflow graph variables
         """
