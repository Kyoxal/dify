from collections.abc import Generator, Mapping, Sequence
from os import path
from typing import Any

from sqlalchemy import select
from sqlalchemy.orm import Session

from core.callback_handler.workflow_tool_callback_handler import DifyWorkflowCallbackHandler
from core.file.models import File, FileTransferMethod, FileType
from core.tools.entities.tool_entities import ToolInvokeMessage, ToolParameter
from core.tools.tool_engine import ToolEngine
from core.tools.tool_manager import ToolManager
from core.tools.utils.message_transformer import ToolFileMessageTransformer
from core.workflow.entities.node_entities import NodeRunMetadataKey, NodeRunResult
from core.workflow.entities.variable_pool import VariablePool
<<<<<<< HEAD
from core.workflow.enums import SystemVariableKey
from core.workflow.nodes.base_node import BaseNode
from core.workflow.nodes.event import RunCompletedEvent, RunEvent, RunStreamChunkEvent
=======
from core.workflow.nodes.base import BaseNode
from core.workflow.nodes.enums import NodeType
>>>>>>> ca21c285
from core.workflow.nodes.tool.entities import ToolNodeData
from core.workflow.utils.variable_template_parser import VariableTemplateParser
from extensions.ext_database import db
from models import ToolFile
from models.workflow import WorkflowNodeExecutionStatus


class ToolNode(BaseNode[ToolNodeData]):
    """
    Tool Node
    """

    _node_data_cls = ToolNodeData
    _node_type = NodeType.TOOL

<<<<<<< HEAD
    def _run(self) -> Generator[RunEvent]:
        """
        Run the tool node
        """

        node_data = cast(ToolNodeData, self.node_data)

        # fetch tool icon
        tool_info = {"provider_type": node_data.provider_type.value, "provider_id": node_data.provider_id}
=======
    def _run(self) -> NodeRunResult:
        # fetch tool icon
        tool_info = {
            "provider_type": self.node_data.provider_type,
            "provider_id": self.node_data.provider_id,
        }
>>>>>>> ca21c285

        # get tool runtime
        try:
            tool_runtime = ToolManager.get_workflow_tool_runtime(
                self.tenant_id, self.app_id, self.node_id, self.node_data, self.invoke_from
            )
        except Exception as e:
<<<<<<< HEAD
            yield RunCompletedEvent(
                run_result=NodeRunResult(
                    status=WorkflowNodeExecutionStatus.FAILED,
                    inputs={},
                    metadata={NodeRunMetadataKey.TOOL_INFO: tool_info},
                    error=f"Failed to get tool runtime: {str(e)}",
                )
=======
            return NodeRunResult(
                status=WorkflowNodeExecutionStatus.FAILED,
                inputs={},
                metadata={
                    NodeRunMetadataKey.TOOL_INFO: tool_info,
                },
                error=f"Failed to get tool runtime: {str(e)}",
>>>>>>> ca21c285
            )
            return

        # get parameters
        tool_parameters = tool_runtime.get_merged_runtime_parameters() or []
        parameters = self._generate_parameters(
            tool_parameters=tool_parameters,
            variable_pool=self.graph_runtime_state.variable_pool,
            node_data=self.node_data,
        )
        parameters_for_log = self._generate_parameters(
            tool_parameters=tool_parameters,
            variable_pool=self.graph_runtime_state.variable_pool,
            node_data=self.node_data,
            for_log=True,
        )

        try:
            message_stream = ToolEngine.generic_invoke(
                tool=tool_runtime,
                tool_parameters=parameters,
                user_id=self.user_id,
                workflow_tool_callback=DifyWorkflowCallbackHandler(),
                workflow_call_depth=self.workflow_call_depth,
                thread_pool_id=self.thread_pool_id,
                app_id=self.app_id,
                # TODO: conversation id and message id
            )
        except Exception as e:
<<<<<<< HEAD
            yield RunCompletedEvent(
                run_result=NodeRunResult(
                    status=WorkflowNodeExecutionStatus.FAILED,
                    inputs=parameters_for_log,
                    metadata={NodeRunMetadataKey.TOOL_INFO: tool_info},
                    error=f"Failed to invoke tool: {str(e)}",
                )
=======
            return NodeRunResult(
                status=WorkflowNodeExecutionStatus.FAILED,
                inputs=parameters_for_log,
                metadata={
                    NodeRunMetadataKey.TOOL_INFO: tool_info,
                },
                error=f"Failed to invoke tool: {str(e)}",
>>>>>>> ca21c285
            )
            return

        # convert tool messages
<<<<<<< HEAD
        yield from self._transform_message(message_stream, tool_info, parameters_for_log)
=======
        plain_text, files, json = self._convert_tool_messages(messages)

        return NodeRunResult(
            status=WorkflowNodeExecutionStatus.SUCCEEDED,
            outputs={
                "text": plain_text,
                "files": files,
                "json": json,
            },
            metadata={
                NodeRunMetadataKey.TOOL_INFO: tool_info,
            },
            inputs=parameters_for_log,
        )
>>>>>>> ca21c285

    def _generate_parameters(
        self,
        *,
        tool_parameters: Sequence[ToolParameter],
        variable_pool: VariablePool,
        node_data: ToolNodeData,
        for_log: bool = False,
    ) -> dict[str, Any]:
        """
        Generate parameters based on the given tool parameters, variable pool, and node data.

        Args:
            tool_parameters (Sequence[ToolParameter]): The list of tool parameters.
            variable_pool (VariablePool): The variable pool containing the variables.
            node_data (ToolNodeData): The data associated with the tool node.

        Returns:
            dict[str, Any]: A dictionary containing the generated parameters.

        """
        tool_parameters_dictionary = {parameter.name: parameter for parameter in tool_parameters}

        result = {}
        for parameter_name in node_data.tool_parameters:
            parameter = tool_parameters_dictionary.get(parameter_name)
            if not parameter:
                result[parameter_name] = None
                continue
            tool_input = node_data.tool_parameters[parameter_name]
            if tool_input.type == "variable":
                variable = variable_pool.get(tool_input.value)
                if variable is None:
                    raise ValueError(f"variable {tool_input.value} not exists")
                parameter_value = variable.value
            elif tool_input.type in {"mixed", "constant"}:
                segment_group = variable_pool.convert_template(str(tool_input.value))
                parameter_value = segment_group.log if for_log else segment_group.text
            else:
<<<<<<< HEAD
                tool_input = node_data.tool_parameters[parameter_name]
                if tool_input.type == "variable":
                    parameter_value_segment = variable_pool.get(tool_input.value)
                    if not parameter_value_segment:
                        raise Exception("input variable dose not exists")
                    parameter_value = parameter_value_segment.value
                else:
                    segment_group = parser.convert_template(
                        template=str(tool_input.value),
                        variable_pool=variable_pool,
                    )
                    parameter_value = segment_group.log if for_log else segment_group.text
                result[parameter_name] = parameter_value

        return result

    def _fetch_files(self, variable_pool: VariablePool) -> list[FileVar]:
        variable = variable_pool.get(["sys", SystemVariableKey.FILES.value])
        assert isinstance(variable, ArrayAnyVariable | ArrayAnySegment)
        return list(variable.value) if variable else []

    def _transform_message(
        self,
        messages: Generator[ToolInvokeMessage, None, None],
        tool_info: Mapping[str, Any],
        parameters_for_log: dict[str, Any],
    ) -> Generator[RunEvent, None, None]:
=======
                raise ValueError(f"unknown tool input type '{tool_input.type}'")
            result[parameter_name] = parameter_value

        return result

    def _convert_tool_messages(
        self,
        messages: list[ToolInvokeMessage],
    ):
>>>>>>> ca21c285
        """
        Convert ToolInvokeMessages into tuple[plain_text, files]
        """
        # transform message and handle file storage
        message_stream = ToolFileMessageTransformer.transform_tool_invoke_messages(
            messages=messages,
            user_id=self.user_id,
            tenant_id=self.tenant_id,
            conversation_id=None,
        )

        files: list[FileVar] = []
        text = ""
        json: list[dict] = []

<<<<<<< HEAD
        variables: dict[str, Any] = {}

        for message in message_stream:
            if message.type in {ToolInvokeMessage.MessageType.IMAGE_LINK, ToolInvokeMessage.MessageType.IMAGE}:
                assert isinstance(message.message, ToolInvokeMessage.TextMessage)
                assert message.meta

                url = message.message.text
                ext = path.splitext(url)[1]
                mimetype = message.meta.get("mime_type", "image/jpeg")
                filename = message.save_as or url.split("/")[-1]
                transfer_method = message.meta.get("transfer_method", FileTransferMethod.TOOL_FILE)

                # get tool file id
                tool_file_id = url.split("/")[-1].split(".")[0]
                files.append(
                    FileVar(
=======
    def _extract_tool_response_binary(self, tool_response: list[ToolInvokeMessage]) -> list[File]:
        """
        Extract tool response binary
        """
        result = []
        for response in tool_response:
            if response.type in {ToolInvokeMessage.MessageType.IMAGE_LINK, ToolInvokeMessage.MessageType.IMAGE}:
                url = str(response.message) if response.message else None
                ext = path.splitext(url)[1] if url else ".bin"
                tool_file_id = str(url).split("/")[-1].split(".")[0]
                transfer_method = response.meta.get("transfer_method", FileTransferMethod.TOOL_FILE)

                with Session(db.engine) as session:
                    stmt = select(ToolFile).where(ToolFile.id == tool_file_id)
                    tool_file = session.scalar(stmt)
                    if tool_file is None:
                        raise ValueError(f"tool file {tool_file_id} not exists")

                result.append(
                    File(
>>>>>>> ca21c285
                        tenant_id=self.tenant_id,
                        type=FileType.IMAGE,
                        transfer_method=transfer_method,
                        remote_url=url,
                        related_id=tool_file.id,
                        filename=tool_file.name,
                        extension=ext,
                        mime_type=tool_file.mimetype,
                        size=tool_file.size,
                    )
                )
            elif message.type == ToolInvokeMessage.MessageType.BLOB:
                # get tool file id
<<<<<<< HEAD
                assert isinstance(message.message, ToolInvokeMessage.TextMessage)
                assert message.meta

                tool_file_id = message.message.text.split("/")[-1].split(".")[0]
                files.append(
                    FileVar(
                        tenant_id=self.tenant_id,
                        type=FileType.IMAGE,
                        transfer_method=FileTransferMethod.TOOL_FILE,
                        related_id=tool_file_id,
                        filename=message.save_as,
                        extension=path.splitext(message.save_as)[1],
                        mime_type=message.meta.get("mime_type", "application/octet-stream"),
                    )
                )
            elif message.type == ToolInvokeMessage.MessageType.TEXT:
                assert isinstance(message.message, ToolInvokeMessage.TextMessage)
                text += message.message.text + "\n"
                yield RunStreamChunkEvent(
                    chunk_content=message.message.text, from_variable_selector=[self.node_id, "text"]
                )
            elif message.type == ToolInvokeMessage.MessageType.JSON:
                assert isinstance(message.message, ToolInvokeMessage.JsonMessage)
                json.append(message.message.json_object)
            elif message.type == ToolInvokeMessage.MessageType.LINK:
                assert isinstance(message.message, ToolInvokeMessage.TextMessage)
                stream_text = f"Link: {message.message.text}\n"
                text += stream_text
                yield RunStreamChunkEvent(chunk_content=stream_text, from_variable_selector=[self.node_id, "text"])
            elif message.type == ToolInvokeMessage.MessageType.VARIABLE:
                assert isinstance(message.message, ToolInvokeMessage.VariableMessage)
                variable_name = message.message.variable_name
                variable_value = message.message.variable_value
                if message.message.stream:
                    if not isinstance(variable_value, str):
                        raise ValueError("When 'stream' is True, 'variable_value' must be a string.")
                    if variable_name not in variables:
                        variables[variable_name] = ""
                    variables[variable_name] += variable_value
=======
                tool_file_id = str(response.message).split("/")[-1].split(".")[0]
                with Session(db.engine) as session:
                    stmt = select(ToolFile).where(ToolFile.id == tool_file_id)
                    tool_file = session.scalar(stmt)
                    if tool_file is None:
                        raise ValueError(f"tool file {tool_file_id} not exists")
                result.append(
                    File(
                        tenant_id=self.tenant_id,
                        type=FileType.IMAGE,
                        transfer_method=FileTransferMethod.TOOL_FILE,
                        related_id=tool_file.id,
                        filename=tool_file.name,
                        extension=path.splitext(response.save_as)[1],
                        mime_type=tool_file.mimetype,
                        size=tool_file.size,
                    )
                )
            elif response.type == ToolInvokeMessage.MessageType.LINK:
                url = str(response.message)
                transfer_method = FileTransferMethod.TOOL_FILE
                tool_file_id = url.split("/")[-1].split(".")[0]
                with Session(db.engine) as session:
                    stmt = select(ToolFile).where(ToolFile.id == tool_file_id)
                    tool_file = session.scalar(stmt)
                    if tool_file is None:
                        raise ValueError(f"tool file {tool_file_id} not exists")
                if "." in url:
                    extension = "." + url.split("/")[-1].split(".")[1]
                else:
                    extension = ".bin"
                file = File(
                    tenant_id=self.tenant_id,
                    type=FileType(response.save_as),
                    transfer_method=transfer_method,
                    remote_url=url,
                    filename=tool_file.name,
                    related_id=tool_file.id,
                    extension=extension,
                    mime_type=tool_file.mimetype,
                    size=tool_file.size,
                )
                result.append(file)

            elif response.type == ToolInvokeMessage.MessageType.FILE:
                assert response.meta is not None
                result.append(response.meta["file"])
>>>>>>> ca21c285

                    yield RunStreamChunkEvent(
                        chunk_content=variable_value, from_variable_selector=[self.node_id, variable_name]
                    )
                else:
                    variables[variable_name] = variable_value

        yield RunCompletedEvent(
            run_result=NodeRunResult(
                status=WorkflowNodeExecutionStatus.SUCCEEDED,
                outputs={"text": text, "files": files, "json": json, **variables},
                metadata={NodeRunMetadataKey.TOOL_INFO: tool_info},
                inputs=parameters_for_log,
            )
        )

<<<<<<< HEAD
=======
    def _extract_tool_response_json(self, tool_response: list[ToolInvokeMessage]):
        return [message.message for message in tool_response if message.type == ToolInvokeMessage.MessageType.JSON]

>>>>>>> ca21c285
    @classmethod
    def _extract_variable_selector_to_variable_mapping(
        cls,
        *,
        graph_config: Mapping[str, Any],
        node_id: str,
        node_data: ToolNodeData,
    ) -> Mapping[str, Sequence[str]]:
        """
        Extract variable selector to variable mapping
        :param graph_config: graph config
        :param node_id: node id
        :param node_data: node data
        :return:
        """
        result = {}
        for parameter_name in node_data.tool_parameters:
            input = node_data.tool_parameters[parameter_name]
            if input.type == "mixed":
<<<<<<< HEAD
                assert isinstance(input.value, str)
                selectors = VariableTemplateParser(input.value).extract_variable_selectors()
=======
                selectors = VariableTemplateParser(str(input.value)).extract_variable_selectors()
>>>>>>> ca21c285
                for selector in selectors:
                    result[selector.variable] = selector.value_selector
            elif input.type == "variable":
                result[parameter_name] = input.value
            elif input.type == "constant":
                pass

        result = {node_id + "." + key: value for key, value in result.items()}

        return result<|MERGE_RESOLUTION|>--- conflicted
+++ resolved
@@ -1,6 +1,6 @@
 from collections.abc import Generator, Mapping, Sequence
 from os import path
-from typing import Any
+from typing import Any, cast
 
 from sqlalchemy import select
 from sqlalchemy.orm import Session
@@ -11,20 +11,18 @@
 from core.tools.tool_engine import ToolEngine
 from core.tools.tool_manager import ToolManager
 from core.tools.utils.message_transformer import ToolFileMessageTransformer
+from core.variables.segments import ArrayAnySegment
+from core.variables.variables import ArrayAnyVariable
 from core.workflow.entities.node_entities import NodeRunMetadataKey, NodeRunResult
 from core.workflow.entities.variable_pool import VariablePool
-<<<<<<< HEAD
 from core.workflow.enums import SystemVariableKey
-from core.workflow.nodes.base_node import BaseNode
-from core.workflow.nodes.event import RunCompletedEvent, RunEvent, RunStreamChunkEvent
-=======
 from core.workflow.nodes.base import BaseNode
 from core.workflow.nodes.enums import NodeType
->>>>>>> ca21c285
+from core.workflow.nodes.event import RunCompletedEvent, RunStreamChunkEvent
 from core.workflow.nodes.tool.entities import ToolNodeData
 from core.workflow.utils.variable_template_parser import VariableTemplateParser
 from extensions.ext_database import db
-from models import ToolFile
+from models.tools import ToolFile
 from models.workflow import WorkflowNodeExecutionStatus
 
 
@@ -36,8 +34,7 @@
     _node_data_cls = ToolNodeData
     _node_type = NodeType.TOOL
 
-<<<<<<< HEAD
-    def _run(self) -> Generator[RunEvent]:
+    def _run(self) -> Generator:
         """
         Run the tool node
         """
@@ -46,14 +43,6 @@
 
         # fetch tool icon
         tool_info = {"provider_type": node_data.provider_type.value, "provider_id": node_data.provider_id}
-=======
-    def _run(self) -> NodeRunResult:
-        # fetch tool icon
-        tool_info = {
-            "provider_type": self.node_data.provider_type,
-            "provider_id": self.node_data.provider_id,
-        }
->>>>>>> ca21c285
 
         # get tool runtime
         try:
@@ -61,7 +50,6 @@
                 self.tenant_id, self.app_id, self.node_id, self.node_data, self.invoke_from
             )
         except Exception as e:
-<<<<<<< HEAD
             yield RunCompletedEvent(
                 run_result=NodeRunResult(
                     status=WorkflowNodeExecutionStatus.FAILED,
@@ -69,15 +57,6 @@
                     metadata={NodeRunMetadataKey.TOOL_INFO: tool_info},
                     error=f"Failed to get tool runtime: {str(e)}",
                 )
-=======
-            return NodeRunResult(
-                status=WorkflowNodeExecutionStatus.FAILED,
-                inputs={},
-                metadata={
-                    NodeRunMetadataKey.TOOL_INFO: tool_info,
-                },
-                error=f"Failed to get tool runtime: {str(e)}",
->>>>>>> ca21c285
             )
             return
 
@@ -107,7 +86,6 @@
                 # TODO: conversation id and message id
             )
         except Exception as e:
-<<<<<<< HEAD
             yield RunCompletedEvent(
                 run_result=NodeRunResult(
                     status=WorkflowNodeExecutionStatus.FAILED,
@@ -115,37 +93,11 @@
                     metadata={NodeRunMetadataKey.TOOL_INFO: tool_info},
                     error=f"Failed to invoke tool: {str(e)}",
                 )
-=======
-            return NodeRunResult(
-                status=WorkflowNodeExecutionStatus.FAILED,
-                inputs=parameters_for_log,
-                metadata={
-                    NodeRunMetadataKey.TOOL_INFO: tool_info,
-                },
-                error=f"Failed to invoke tool: {str(e)}",
->>>>>>> ca21c285
             )
             return
 
         # convert tool messages
-<<<<<<< HEAD
         yield from self._transform_message(message_stream, tool_info, parameters_for_log)
-=======
-        plain_text, files, json = self._convert_tool_messages(messages)
-
-        return NodeRunResult(
-            status=WorkflowNodeExecutionStatus.SUCCEEDED,
-            outputs={
-                "text": plain_text,
-                "files": files,
-                "json": json,
-            },
-            metadata={
-                NodeRunMetadataKey.TOOL_INFO: tool_info,
-            },
-            inputs=parameters_for_log,
-        )
->>>>>>> ca21c285
 
     def _generate_parameters(
         self,
@@ -164,7 +116,7 @@
             node_data (ToolNodeData): The data associated with the tool node.
 
         Returns:
-            dict[str, Any]: A dictionary containing the generated parameters.
+            Mapping[str, Any]: A dictionary containing the generated parameters.
 
         """
         tool_parameters_dictionary = {parameter.name: parameter for parameter in tool_parameters}
@@ -185,24 +137,12 @@
                 segment_group = variable_pool.convert_template(str(tool_input.value))
                 parameter_value = segment_group.log if for_log else segment_group.text
             else:
-<<<<<<< HEAD
-                tool_input = node_data.tool_parameters[parameter_name]
-                if tool_input.type == "variable":
-                    parameter_value_segment = variable_pool.get(tool_input.value)
-                    if not parameter_value_segment:
-                        raise Exception("input variable dose not exists")
-                    parameter_value = parameter_value_segment.value
-                else:
-                    segment_group = parser.convert_template(
-                        template=str(tool_input.value),
-                        variable_pool=variable_pool,
-                    )
-                    parameter_value = segment_group.log if for_log else segment_group.text
-                result[parameter_name] = parameter_value
+                raise ValueError(f"unknown tool input type '{tool_input.type}'")
+            result[parameter_name] = parameter_value
 
         return result
 
-    def _fetch_files(self, variable_pool: VariablePool) -> list[FileVar]:
+    def _fetch_files(self, variable_pool: VariablePool) -> list[File]:
         variable = variable_pool.get(["sys", SystemVariableKey.FILES.value])
         assert isinstance(variable, ArrayAnyVariable | ArrayAnySegment)
         return list(variable.value) if variable else []
@@ -212,18 +152,7 @@
         messages: Generator[ToolInvokeMessage, None, None],
         tool_info: Mapping[str, Any],
         parameters_for_log: dict[str, Any],
-    ) -> Generator[RunEvent, None, None]:
-=======
-                raise ValueError(f"unknown tool input type '{tool_input.type}'")
-            result[parameter_name] = parameter_value
-
-        return result
-
-    def _convert_tool_messages(
-        self,
-        messages: list[ToolInvokeMessage],
-    ):
->>>>>>> ca21c285
+    ) -> Generator:
         """
         Convert ToolInvokeMessages into tuple[plain_text, files]
         """
@@ -235,11 +164,10 @@
             conversation_id=None,
         )
 
-        files: list[FileVar] = []
+        files: list[File] = []
         text = ""
         json: list[dict] = []
 
-<<<<<<< HEAD
         variables: dict[str, Any] = {}
 
         for message in message_stream:
@@ -249,26 +177,10 @@
 
                 url = message.message.text
                 ext = path.splitext(url)[1]
+                tool_file_id = str(url).split("/")[-1].split(".")[0]
                 mimetype = message.meta.get("mime_type", "image/jpeg")
                 filename = message.save_as or url.split("/")[-1]
                 transfer_method = message.meta.get("transfer_method", FileTransferMethod.TOOL_FILE)
-
-                # get tool file id
-                tool_file_id = url.split("/")[-1].split(".")[0]
-                files.append(
-                    FileVar(
-=======
-    def _extract_tool_response_binary(self, tool_response: list[ToolInvokeMessage]) -> list[File]:
-        """
-        Extract tool response binary
-        """
-        result = []
-        for response in tool_response:
-            if response.type in {ToolInvokeMessage.MessageType.IMAGE_LINK, ToolInvokeMessage.MessageType.IMAGE}:
-                url = str(response.message) if response.message else None
-                ext = path.splitext(url)[1] if url else ".bin"
-                tool_file_id = str(url).split("/")[-1].split(".")[0]
-                transfer_method = response.meta.get("transfer_method", FileTransferMethod.TOOL_FILE)
 
                 with Session(db.engine) as session:
                     stmt = select(ToolFile).where(ToolFile.id == tool_file_id)
@@ -276,29 +188,33 @@
                     if tool_file is None:
                         raise ValueError(f"tool file {tool_file_id} not exists")
 
-                result.append(
+                files.append(
                     File(
->>>>>>> ca21c285
                         tenant_id=self.tenant_id,
                         type=FileType.IMAGE,
                         transfer_method=transfer_method,
                         remote_url=url,
-                        related_id=tool_file.id,
-                        filename=tool_file.name,
+                        related_id=tool_file_id,
+                        filename=filename,
                         extension=ext,
-                        mime_type=tool_file.mimetype,
+                        mime_type=mimetype,
                         size=tool_file.size,
                     )
                 )
             elif message.type == ToolInvokeMessage.MessageType.BLOB:
                 # get tool file id
-<<<<<<< HEAD
                 assert isinstance(message.message, ToolInvokeMessage.TextMessage)
                 assert message.meta
 
                 tool_file_id = message.message.text.split("/")[-1].split(".")[0]
+                with Session(db.engine) as session:
+                    stmt = select(ToolFile).where(ToolFile.id == tool_file_id)
+                    tool_file = session.scalar(stmt)
+                    if tool_file is None:
+                        raise ValueError(f"tool file {tool_file_id} not exists")
+
                 files.append(
-                    FileVar(
+                    File(
                         tenant_id=self.tenant_id,
                         type=FileType.IMAGE,
                         transfer_method=FileTransferMethod.TOOL_FILE,
@@ -332,61 +248,15 @@
                     if variable_name not in variables:
                         variables[variable_name] = ""
                     variables[variable_name] += variable_value
-=======
-                tool_file_id = str(response.message).split("/")[-1].split(".")[0]
-                with Session(db.engine) as session:
-                    stmt = select(ToolFile).where(ToolFile.id == tool_file_id)
-                    tool_file = session.scalar(stmt)
-                    if tool_file is None:
-                        raise ValueError(f"tool file {tool_file_id} not exists")
-                result.append(
-                    File(
-                        tenant_id=self.tenant_id,
-                        type=FileType.IMAGE,
-                        transfer_method=FileTransferMethod.TOOL_FILE,
-                        related_id=tool_file.id,
-                        filename=tool_file.name,
-                        extension=path.splitext(response.save_as)[1],
-                        mime_type=tool_file.mimetype,
-                        size=tool_file.size,
-                    )
-                )
-            elif response.type == ToolInvokeMessage.MessageType.LINK:
-                url = str(response.message)
-                transfer_method = FileTransferMethod.TOOL_FILE
-                tool_file_id = url.split("/")[-1].split(".")[0]
-                with Session(db.engine) as session:
-                    stmt = select(ToolFile).where(ToolFile.id == tool_file_id)
-                    tool_file = session.scalar(stmt)
-                    if tool_file is None:
-                        raise ValueError(f"tool file {tool_file_id} not exists")
-                if "." in url:
-                    extension = "." + url.split("/")[-1].split(".")[1]
-                else:
-                    extension = ".bin"
-                file = File(
-                    tenant_id=self.tenant_id,
-                    type=FileType(response.save_as),
-                    transfer_method=transfer_method,
-                    remote_url=url,
-                    filename=tool_file.name,
-                    related_id=tool_file.id,
-                    extension=extension,
-                    mime_type=tool_file.mimetype,
-                    size=tool_file.size,
-                )
-                result.append(file)
-
-            elif response.type == ToolInvokeMessage.MessageType.FILE:
-                assert response.meta is not None
-                result.append(response.meta["file"])
->>>>>>> ca21c285
 
                     yield RunStreamChunkEvent(
                         chunk_content=variable_value, from_variable_selector=[self.node_id, variable_name]
                     )
                 else:
                     variables[variable_name] = variable_value
+            elif message.type == ToolInvokeMessage.MessageType.FILE:
+                assert message.meta is not None
+                files.append(message.meta["file"])
 
         yield RunCompletedEvent(
             run_result=NodeRunResult(
@@ -397,12 +267,6 @@
             )
         )
 
-<<<<<<< HEAD
-=======
-    def _extract_tool_response_json(self, tool_response: list[ToolInvokeMessage]):
-        return [message.message for message in tool_response if message.type == ToolInvokeMessage.MessageType.JSON]
-
->>>>>>> ca21c285
     @classmethod
     def _extract_variable_selector_to_variable_mapping(
         cls,
@@ -422,12 +286,8 @@
         for parameter_name in node_data.tool_parameters:
             input = node_data.tool_parameters[parameter_name]
             if input.type == "mixed":
-<<<<<<< HEAD
                 assert isinstance(input.value, str)
                 selectors = VariableTemplateParser(input.value).extract_variable_selectors()
-=======
-                selectors = VariableTemplateParser(str(input.value)).extract_variable_selectors()
->>>>>>> ca21c285
                 for selector in selectors:
                     result[selector.variable] = selector.value_selector
             elif input.type == "variable":
