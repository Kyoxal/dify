--- conflicted
+++ resolved
@@ -3,7 +3,7 @@
 import threading
 import uuid
 from collections.abc import Generator, Mapping
-from typing import Any, Union
+from typing import Any, Literal, Union, overload
 
 from flask import Flask, current_app
 from pydantic import ValidationError
@@ -29,6 +29,7 @@
 
 
 class AgentChatAppGenerator(MessageBasedAppGenerator):
+    @overload
     def generate(
         self,
         *,
@@ -36,37 +37,32 @@
         user: Union[Account, EndUser],
         args: Mapping[str, Any],
         invoke_from: InvokeFrom,
-<<<<<<< HEAD
-        stream: Literal[True] = True,
-    ) -> Generator[dict | str, None, None]: ...
+        streaming: Literal[True] = True,
+    ) -> Generator[Mapping | str, None, None]: ...
 
     @overload
     def generate(
         self,
         app_model: App,
         user: Union[Account, EndUser],
-        args: dict,
+        args: Mapping,
         invoke_from: InvokeFrom,
-        stream: Literal[False] = False,
-    ) -> dict: ...
+        streaming: Literal[False] = False,
+    ) -> Mapping: ...
 
     @overload
     def generate(
         self,
         app_model: App,
         user: Union[Account, EndUser],
-        args: dict,
+        args: Mapping,
         invoke_from: InvokeFrom,
-        stream: bool = False,
-    ) -> dict | Generator[dict | str, None, None]: ...
-
-    def generate(
-        self, app_model: App, user: Union[Account, EndUser], args: Any, invoke_from: InvokeFrom, stream: bool = True
-    ) -> Union[dict, Generator[dict | str, None, None]]:
-=======
-        streaming: bool = True,
-    ) -> Mapping[str, Any] | Generator[str, None, None]:
->>>>>>> d470e55f
+        streaming: bool,
+    ) -> Union[Mapping, Generator[Mapping | str, None, None]]: ...
+
+    def generate(
+        self, app_model: App, user: Union[Account, EndUser], args: Any, invoke_from: InvokeFrom, streaming: bool = True
+    ) -> Union[Mapping, Generator[Mapping | str, None, None]]:
         """
         Generate App response.
 
