--- conflicted
+++ resolved
@@ -17,8 +17,7 @@
 from models.dataset import Dataset
 
 logger = logging.getLogger(__name__)
-logging.basicConfig(level=logging.INFO,
-                    format="%(asctime)s - %(levelname)s - %(message)s")
+logging.basicConfig(level=logging.INFO, format="%(asctime)s - %(levelname)s - %(message)s")
 logging.getLogger("lindorm").setLevel(logging.WARN)
 
 ROUTING_FIELD = "routing_field"
@@ -78,97 +77,15 @@
     def refresh(self):
         self._client.indices.refresh(index=self._collection_name)
 
-<<<<<<< HEAD
-    def __filter_existed_ids(
-        self,
-        texts: list[str],
-        metadatas: list[dict],
-        ids: list[str],
-        bulk_size: int = 1024,
-    ) -> tuple[Iterable[str], Optional[list[dict]], Optional[list[str]]]:
-        @retry(stop=stop_after_attempt(3), wait=wait_fixed(60))
-        def __fetch_existing_ids(batch_ids: list[str]) -> set[str]:
-            try:
-                existing_docs = self._client.mget(index=self._collection_name, body={
-                                                  "ids": batch_ids}, _source=False)
-                return {doc["_id"] for doc in existing_docs["docs"] if doc["found"]}
-            except Exception as e:
-                logger.exception(f"Error fetching batch {batch_ids}")
-                return set()
-
-        @retry(stop=stop_after_attempt(3), wait=wait_fixed(60))
-        def __fetch_existing_routing_ids(batch_ids: list[str], route_ids: list[str]) -> set[str]:
-            try:
-                existing_docs = self._client.mget(
-                    body={
-                        "docs": [
-                            {"_index": self._collection_name,
-                                "_id": id, "routing": routing}
-                            for id, routing in zip(batch_ids, route_ids)
-                        ]
-                    },
-                    _source=False,
-                )
-                return {doc["_id"] for doc in existing_docs["docs"] if doc["found"]}
-            except Exception as e:
-                logger.exception(f"Error fetching batch ids: {batch_ids}")
-                return set()
-
-        if ids is None:
-            return texts, metadatas, ids
-
-        if len(texts) != len(ids):
-            raise RuntimeError(f"texts {len(texts)} != {ids}")
-
-        filtered_texts = []
-        filtered_metadatas = []
-        filtered_ids = []
-
-        def batch(iterable, n):
-            length = len(iterable)
-            for idx in range(0, length, n):
-                yield iterable[idx: min(idx + n, length)]
-
-        for ids_batch, texts_batch, metadatas_batch in zip(
-            batch(ids, bulk_size),
-            batch(texts, bulk_size),
-            batch(metadatas, bulk_size) if metadatas is not None else batch(
-                [None] * len(ids), bulk_size),
-        ):
-            existing_ids_set = __fetch_existing_ids(ids_batch)
-            for text, metadata, doc_id in zip(texts_batch, metadatas_batch, ids_batch):
-                if doc_id not in existing_ids_set:
-                    filtered_texts.append(text)
-                    filtered_ids.append(doc_id)
-                    if metadatas is not None:
-                        filtered_metadatas.append(metadata)
-
-        return filtered_texts, metadatas if metadatas is None else filtered_metadatas, filtered_ids
-
-=======
->>>>>>> 636dde94
     def add_texts(self, documents: list[Document], embeddings: list[list[float]], **kwargs):
         actions = []
         uuids = self._get_uuids(documents)
         for i in range(len(documents)):
-<<<<<<< HEAD
-            action = {
-                "_op_type": "index",
-                "_index": self._collection_name.lower(),
-                "_id": uuids[i],
-                "_source": {
-                    Field.CONTENT_KEY.value: documents[i].page_content,
-                    # Make sure you pass an array here
-                    Field.VECTOR.value: embeddings[i],
-                    Field.METADATA_KEY.value: documents[i].metadata,
-                },
-=======
             action_header = {
                 "index": {
                     "_index": self.collection_name.lower(),
                     "_id": uuids[i],
                 }
->>>>>>> 636dde94
             }
             action_values = {
                 Field.CONTENT_KEY.value: documents[i].page_content,
@@ -188,14 +105,9 @@
             self.refresh()
 
     def get_ids_by_metadata_field(self, key: str, value: str):
-<<<<<<< HEAD
-        query = {
-            "query": {"term": {f"{Field.METADATA_KEY.value}.{key}.keyword": value}}}
-=======
         query = {"query": {"bool": {"must": [{"term": {f"{Field.METADATA_KEY.value}.{key}.keyword": value}}]}}}
         if self._using_ugc:
             query["query"]["bool"]["must"].append({"term": {f"{self._routing_field}.keyword": self._routing}})
->>>>>>> 636dde94
         response = self._client.search(index=self._collection_name, body=query)
         if response["hits"]["hits"]:
             return [hit["_id"] for hit in response["hits"]["hits"]]
@@ -203,14 +115,7 @@
             return None
 
     def delete_by_metadata_field(self, key: str, value: str):
-<<<<<<< HEAD
-        query_str = {"query": {"match": {f"metadata.{key}": f"{value}"}}}
-        results = self._client.search(
-            index=self._collection_name, body=query_str)
-        ids = [hit["_id"] for hit in results["hits"]["hits"]]
-=======
         ids = self.get_ids_by_metadata_field(key, value)
->>>>>>> 636dde94
         if ids:
             self.delete_by_ids(ids)
 
@@ -226,8 +131,7 @@
                 self._client.delete(index=self._collection_name, id=id, params=params)
                 self.refresh()
             else:
-                logger.warning(
-                    f"DELETE BY ID: ID {id} does not exist in the index.")
+                logger.warning(f"DELETE BY ID: ID {id} does not exist in the index.")
 
     def delete(self) -> None:
         if self._using_ugc:
@@ -238,19 +142,10 @@
             self.refresh()
         else:
             if self._client.indices.exists(index=self._collection_name):
-                self._client.indices.delete(
-                    index=self._collection_name, params={"timeout": 60})
+                self._client.indices.delete(index=self._collection_name, params={"timeout": 60})
                 logger.info("Delete index success")
             else:
-<<<<<<< HEAD
-                logger.warning(
-                    f"Index '{self._collection_name}' does not exist. No deletion performed.")
-        except Exception as e:
-            logger.exception(f"Error occurred while deleting the index: {self._collection_name}")
-            raise e
-=======
                 logger.warning(f"Index '{self._collection_name}' does not exist. No deletion performed.")
->>>>>>> 636dde94
 
     def text_exists(self, id: str) -> bool:
         try:
@@ -270,19 +165,13 @@
             raise ValueError("All elements in query_vector should be floats")
 
         top_k = kwargs.get("top_k", 10)
-        query = default_vector_search_query(
-            query_vector=query_vector, k=top_k, **kwargs)
+        query = default_vector_search_query(query_vector=query_vector, k=top_k, **kwargs)
         try:
-<<<<<<< HEAD
-            response = self._client.search(
-                index=self._collection_name, body=query)
-=======
             params = {}
             if self._using_ugc:
                 params["routing"] = self._routing
             response = self._client.search(index=self._collection_name, body=query, params=params)
->>>>>>> 636dde94
-        except Exception as e:
+        except Exception:
             logger.exception(f"Error executing vector search, query: {query}")
             raise
 
@@ -327,8 +216,7 @@
             routing=routing,
             routing_field=self._routing_field,
         )
-        response = self._client.search(
-            index=self._collection_name, body=full_text_query)
+        response = self._client.search(index=self._collection_name, body=full_text_query)
         docs = []
         for hit in response["hits"]["hits"]:
             docs.append(
@@ -346,8 +234,7 @@
         with redis_client.lock(lock_name, timeout=20):
             collection_exist_cache_key = f"vector_indexing_{self._collection_name}"
             if redis_client.get(collection_exist_cache_key):
-                logger.info(
-                    f"Collection {self._collection_name} already exists.")
+                logger.info(f"Collection {self._collection_name} already exists.")
                 return
             if self._client.indices.exists(index=self._collection_name):
                 logger.info(f"{self._collection_name.lower()} already exists.")
@@ -367,13 +254,10 @@
             hnsw_ef_construction = kwargs.pop("hnsw_ef_construction", 500)
             ivfpq_m = kwargs.pop("ivfpq_m", dimension)
             nlist = kwargs.pop("nlist", 1000)
-            centroids_use_hnsw = kwargs.pop(
-                "centroids_use_hnsw", True if nlist >= 5000 else False)
+            centroids_use_hnsw = kwargs.pop("centroids_use_hnsw", True if nlist >= 5000 else False)
             centroids_hnsw_m = kwargs.pop("centroids_hnsw_m", 24)
-            centroids_hnsw_ef_construct = kwargs.pop(
-                "centroids_hnsw_ef_construct", 500)
-            centroids_hnsw_ef_search = kwargs.pop(
-                "centroids_hnsw_ef_search", 100)
+            centroids_hnsw_ef_construct = kwargs.pop("centroids_hnsw_ef_construct", 500)
+            centroids_hnsw_ef_search = kwargs.pop("centroids_hnsw_ef_search", 100)
             mapping = default_text_mapping(
                 dimension,
                 method_name,
@@ -393,8 +277,7 @@
                 using_ugc=self._using_ugc,
                 **kwargs,
             )
-            self._client.indices.create(
-                index=self._collection_name.lower(), body=mapping)
+            self._client.indices.create(index=self._collection_name.lower(), body=mapping)
             redis_client.set(collection_exist_cache_key, 1, ex=3600)
             # logger.info(f"create index success: {self._collection_name}")
 
@@ -498,8 +381,7 @@
     # build complex search_query when either of must/must_not/should/filter is specified
     if must:
         if not isinstance(must, list):
-            raise RuntimeError(
-                f"unexpected [must] clause with {type(filters)}")
+            raise RuntimeError(f"unexpected [must] clause with {type(filters)}")
         if query_clause not in must:
             must.append(query_clause)
     else:
@@ -509,22 +391,19 @@
 
     if must_not:
         if not isinstance(must_not, list):
-            raise RuntimeError(
-                f"unexpected [must_not] clause with {type(filters)}")
+            raise RuntimeError(f"unexpected [must_not] clause with {type(filters)}")
         boolean_query["must_not"] = must_not
 
     if should:
         if not isinstance(should, list):
-            raise RuntimeError(
-                f"unexpected [should] clause with {type(filters)}")
+            raise RuntimeError(f"unexpected [should] clause with {type(filters)}")
         boolean_query["should"] = should
         if minimum_should_match != 0:
             boolean_query["minimum_should_match"] = minimum_should_match
 
     if filters:
         if not isinstance(filters, list):
-            raise RuntimeError(
-                f"unexpected [filter] clause with {type(filters)}")
+            raise RuntimeError(f"unexpected [filter] clause with {type(filters)}")
         boolean_query["filter"] = filters
 
     search_query = {"size": k, "query": {"bool": boolean_query}}
@@ -568,8 +447,7 @@
 
     if filters is not None:
         # when using filter, transform filter from List[Dict] to Dict as valid format
-        filters = {"bool": {"must": filters}} if len(
-            filters) > 1 else filters[0]
+        filters = {"bool": {"must": filters}} if len(filters) > 1 else filters[0]
         # filter should be Dict
         search_query["query"]["knn"][vector_field]["filter"] = filters
         if filter_type:
@@ -582,17 +460,6 @@
 
 class LindormVectorStoreFactory(AbstractVectorFactory):
     def init_vector(self, dataset: Dataset, attributes: list, embeddings: Embeddings) -> LindormVectorStore:
-<<<<<<< HEAD
-        if dataset.index_struct_dict:
-            class_prefix: str = dataset.index_struct_dict["vector_store"]["class_prefix"]
-            collection_name = class_prefix
-        else:
-            dataset_id = dataset.id
-            collection_name = Dataset.gen_collection_name_by_id(dataset_id)
-            dataset.index_struct = json.dumps(
-                self.gen_index_struct_dict(VectorType.LINDORM, collection_name))
-=======
->>>>>>> 636dde94
         lindorm_config = LindormVectorStoreConfig(
             hosts=dify_config.LINDORM_URL,
             username=dify_config.LINDORM_USERNAME,
