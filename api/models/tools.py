--- conflicted
+++ resolved
@@ -2,11 +2,8 @@
 from datetime import datetime
 from typing import Optional
 
-<<<<<<< HEAD
+import sqlalchemy as sa
 from deprecated import deprecated
-=======
-import sqlalchemy as sa
->>>>>>> bf048b8d
 from sqlalchemy import ForeignKey
 from sqlalchemy.orm import Mapped, mapped_column
 
